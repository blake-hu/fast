{
 "cells": [
  {
   "cell_type": "markdown",
   "metadata": {},
   "source": [
    "# FAST: Feedforward-Augmented Sentence Transformers"
   ]
  },
  {
   "cell_type": "markdown",
   "metadata": {},
   "source": [
    "training on all glue tasks"
   ]
  },
  {
   "cell_type": "markdown",
   "metadata": {},
   "source": [
    "# IMPORTS"
   ]
  },
  {
   "cell_type": "code",
   "execution_count": 1,
   "metadata": {},
   "outputs": [
    {
     "name": "stdout",
     "output_type": "stream",
     "text": [
      "cuda\n"
     ]
    }
   ],
   "source": [
    "# REQUIRED IMPORTS & SETUP\n",
    "\n",
    "import os\n",
    "import pickle\n",
    "import numpy as np \n",
    "import pandas as pd \n",
    "import warnings\n",
    "import itertools\n",
    "import csv\n",
    "import random\n",
    "random.seed(0)  # standardized default seed\n",
    "from tqdm import tqdm\n",
    "from datetime import datetime\n",
    "\n",
    "import torch\n",
    "from datasets import Dataset, load_dataset\n",
    "import torch\n",
    "import torch.nn.functional as F\n",
    "\n",
    "from utils.feed_forward import FeedForward\n",
    "from utils.cls import extract_cls_embeddings\n",
    "from utils.mean_pooling import mean_pooling\n",
    "os.environ[\"TOKENIZERS_PARALLELISM\"] = \"false\"\n",
    "\n",
    "# Set Device ##########################################################\n",
    "device_name = \"cpu\"  # default device is CPU\n",
    "if torch.cuda.is_available():\n",
    "    device_name = \"cuda\"  # CUDA for NVIDIA GPU\n",
    "elif torch.backends.mps.is_available():\n",
    "    device_name = torch.device(\"mps\")  # Metal Performance Shaders for Apple M-series GPU\n",
    "device = torch.device(device_name)\n",
    "print(device_name)\n",
    "#######################################################################"
   ]
  },
  {
   "cell_type": "markdown",
   "metadata": {},
   "source": [
    "# LOAD MODELS\n",
    "Load models from HuggingFace and send to GPU device. Below are some options for models."
   ]
  },
  {
   "cell_type": "markdown",
   "metadata": {},
   "source": [
    "## Base Models"
   ]
  },
  {
   "cell_type": "markdown",
   "metadata": {},
   "source": [
    "### MPNet Base"
   ]
  },
  {
   "cell_type": "code",
   "execution_count": null,
   "metadata": {},
   "outputs": [],
   "source": [
    "from transformers import MPNetTokenizer, MPNetModel\n",
    "tokenizer = MPNetTokenizer.from_pretrained('sentence-transformers/all-mpnet-base-v2')\n",
    "model = MPNetModel.from_pretrained(\"microsoft/mpnet-base\").to(device)"
   ]
  },
  {
   "cell_type": "markdown",
   "metadata": {},
   "source": [
    "### Distil RoBERTa Base"
   ]
  },
  {
   "cell_type": "code",
   "execution_count": 2,
   "metadata": {},
   "outputs": [
    {
     "name": "stderr",
     "output_type": "stream",
     "text": [
      "Some weights of the model checkpoint at distilroberta-base were not used when initializing RobertaModel: ['lm_head.layer_norm.weight', 'lm_head.dense.bias', 'lm_head.dense.weight', 'lm_head.bias', 'lm_head.layer_norm.bias']\n",
      "- This IS expected if you are initializing RobertaModel from the checkpoint of a model trained on another task or with another architecture (e.g. initializing a BertForSequenceClassification model from a BertForPreTraining model).\n",
      "- This IS NOT expected if you are initializing RobertaModel from the checkpoint of a model that you expect to be exactly identical (initializing a BertForSequenceClassification model from a BertForSequenceClassification model).\n"
     ]
    }
   ],
   "source": [
    "from transformers import RobertaTokenizer, RobertaModel\n",
    "tokenizer = RobertaTokenizer.from_pretrained('distilroberta-base')\n",
    "model = RobertaModel.from_pretrained('distilroberta-base').to(device)"
   ]
  },
  {
   "cell_type": "markdown",
   "metadata": {},
   "source": [
    "## Sentence Transformers"
   ]
  },
  {
   "cell_type": "markdown",
   "metadata": {},
   "source": [
    "### MPNet Sentence Transformer"
   ]
  },
  {
   "cell_type": "code",
   "execution_count": 2,
   "metadata": {},
   "outputs": [],
   "source": [
    "from sentence_transformers import SentenceTransformer\n",
    "model = SentenceTransformer('sentence-transformers/all-mpnet-base-v2').to(device)"
   ]
  },
  {
   "cell_type": "markdown",
   "metadata": {},
   "source": [
    "### Distil RoBERTa Sentence Transformer"
   ]
  },
  {
   "cell_type": "code",
   "execution_count": null,
   "metadata": {},
   "outputs": [],
   "source": [
    "from sentence_transformers import SentenceTransformer\n",
    "model = SentenceTransformer('sentence-transformers/all-distilroberta-v1').to(device)"
   ]
  },
  {
   "cell_type": "markdown",
   "metadata": {},
   "source": [
    "## Task config"
   ]
  },
  {
   "cell_type": "code",
   "execution_count": 3,
   "metadata": {},
   "outputs": [],
   "source": [
    "from collections import namedtuple\n",
    "# sentence_type: [\"one\", \"two\"]\n",
    "# class_type: [\"binary\", \"multi\", \"regression\"]\n",
    "# input_size: int (represents input size of feedforward, could also be called embedding size)\n",
    "# col_names: column names of relavent sentences on hugging face\n",
    "TaskConfig = namedtuple(\"TaskConfig\", [\"sentence_type\", \"class_type\", \"input_size\", \"col_names\"])\n",
    "task_configs = {\n",
    "    \"cola\": TaskConfig(\"one\", \"binary\", 768, ['sentence']),\n",
    "    \"sst2\": TaskConfig(\"one\", \"binary\", 768, ['sentence']),\n",
    "    \"mrpc\": TaskConfig(\"two\", \"binary\", 768*2, ['sentence1', 'sentence2']),\n",
    "    \"stsb\": TaskConfig(\"two\", \"regression\", 768*2, ['sentence1', 'sentence2']),\n",
    "    \"qqp\": TaskConfig(\"two\", \"binary\", 768*2, ['question1', 'question2']),\n",
    "    \"mnli-m\": TaskConfig(\"two\", \"multi\", 768*2, ['premise', 'hypothesis']),\n",
    "    \"mnli-mm\": TaskConfig(\"two\", \"multi\", 768*2, ['premise', 'hypothesis']),\n",
    "    \"qnli\": TaskConfig(\"two\", \"binary\", 768*2, ['question', 'sentence']),\n",
    "    \"rte\": TaskConfig(\"two\", \"binary\", 768*2, ['premise', 'hypothesis']),\n",
    "    \"wnli\": TaskConfig(\"two\", \"binary\", 768*2, ['sentence1', 'sentence2']),\n",
    "    \"rte\": TaskConfig(\"two\", \"binary\", 768*2, ['sentence1', 'sentence2']),\n",
    "    \"qqp\": TaskConfig(\"two\", \"binary\", 768*2, ['question1', 'question2']),\n",
    "}\n",
    "\n",
<<<<<<< HEAD
    "current_task = \"sst2\"\n",
=======
    "current_task = \"mnli-m\"\n",
>>>>>>> a2810696
    "current_task_config = task_configs[current_task]"
   ]
  },
  {
   "cell_type": "markdown",
   "metadata": {},
   "source": [
    "## Load Dataset"
   ]
  },
  {
   "cell_type": "code",
   "execution_count": 4,
   "metadata": {},
   "outputs": [
    {
     "data": {
      "text/plain": [
       "DatasetDict({\n",
       "    train: Dataset({\n",
       "        features: ['sentence', 'label', 'idx'],\n",
       "        num_rows: 67349\n",
       "    })\n",
       "    validation: Dataset({\n",
       "        features: ['sentence', 'label', 'idx'],\n",
       "        num_rows: 872\n",
       "    })\n",
       "    test: Dataset({\n",
       "        features: ['sentence', 'label', 'idx'],\n",
       "        num_rows: 1821\n",
       "    })\n",
       "})"
      ]
     },
     "execution_count": 4,
     "metadata": {},
     "output_type": "execute_result"
    }
   ],
   "source": [
    "data = load_dataset(\"glue\", current_task)\n",
    "data"
   ]
  },
  {
   "cell_type": "markdown",
   "metadata": {},
   "source": [
    "# GENERATE EMBEDDINGS"
   ]
  },
  {
   "cell_type": "markdown",
   "metadata": {},
   "source": [
    "## Generate Embeddings for CLS"
   ]
  },
  {
   "cell_type": "markdown",
   "metadata": {},
   "source": [
    "Generate vector encodings using tokenizer."
   ]
  },
  {
   "cell_type": "code",
   "execution_count": null,
   "metadata": {},
   "outputs": [],
   "source": [
    "X_train = data[\"train\"][\"sentence\"]\n",
    "X_val = data[\"validation\"][\"sentence\"]\n",
    "X_test = data[\"test\"][\"sentence\"]\n",
    "\n",
    "Y_train = data[\"train\"][\"label\"]\n",
    "Y_val = data[\"validation\"][\"label\"]\n",
    "Y_test = data[\"test\"][\"label\"]\n",
    "\n",
    "X_train = tokenizer(X_train, padding=True, truncation=True, return_tensors='pt')\n",
    "X_val = tokenizer(X_val, padding=True, truncation=True, return_tensors='pt')\n",
    "X_test = tokenizer(X_test, padding=True, truncation=True, return_tensors='pt')"
   ]
  },
  {
   "cell_type": "markdown",
   "metadata": {},
   "source": [
    "Run vector encodings through model and extract CLS token from output."
   ]
  },
  {
   "cell_type": "code",
   "execution_count": null,
   "metadata": {},
   "outputs": [],
   "source": [
    "# EXPENSIVE OPERATION: This cell may take about 2 minutes or more to run\n",
    "\n",
    "with torch.no_grad():\n",
    "    X_train = model(**X_train)\n",
    "    X_val = model(**X_val)\n",
    "    X_test = model(**X_test)\n",
    "\n",
    "X_train = extract_cls_embeddings(X_train)\n",
    "X_val = extract_cls_embeddings(X_val)\n",
    "X_test = extract_cls_embeddings(X_test)"
   ]
  },
  {
   "cell_type": "markdown",
   "metadata": {},
   "source": [
    "Save generated CLS tokens to disk."
   ]
  },
  {
   "cell_type": "code",
   "execution_count": null,
   "metadata": {},
   "outputs": [],
   "source": [
    "model = \"distilroberta\"  # rename to model name\n",
    "dataset = \"cola\"         # rename to dataset name\n",
    "\n",
    "from pathlib import Path\n",
    "Path(\"./output/cls\").mkdir(parents=True, exist_ok=True)\n",
    "\n",
    "with open(f'./output/cls/X_train_{dataset}_{model}.npy', 'wb') as X_train_file:\n",
    "    np.save(X_train_file, X_train)\n",
    "with open(f'./output/cls/X_val_{dataset}_{model}.npy', 'wb') as X_val_file:\n",
    "    np.save(X_val_file, X_val)\n",
    "with open(f'./output/cls/X_test_{dataset}_{model}.npy', 'wb') as X_test_file:\n",
    "    np.save(X_test_file, X_test)\n",
    "with open(f'./output/cls/Y_train_{dataset}_{model}.npy', 'wb') as Y_train_file:\n",
    "    np.save(Y_train_file, Y_train)\n",
    "with open(f'./output/cls/Y_val_{dataset}_{model}.npy', 'wb') as Y_val_file:\n",
    "    np.save(Y_val_file, Y_val)\n",
    "with open(f'./output/cls/Y_test_{dataset}_{model}.npy', 'wb') as Y_test_file:\n",
    "    np.save(Y_test_file, Y_test)"
   ]
  },
  {
   "cell_type": "markdown",
   "metadata": {},
   "source": [
    "Load generated CLS tokens from disk."
   ]
  },
  {
   "cell_type": "code",
   "execution_count": null,
   "metadata": {},
   "outputs": [],
   "source": [
    "model = \"distilroberta\"  # rename to model name\n",
    "dataset = \"cola\"         # rename to dataset name\n",
    "\n",
    "with open(f'./output/cls/X_train_{dataset}_{model}.npy', 'rb') as X_train_file:\n",
    "    X_train = np.load(X_train_file)\n",
    "with open(f'./output/cls/X_val_{dataset}_{model}.npy', 'rb') as X_val_file:\n",
    "    X_val = np.load(X_val_file)\n",
    "with open(f'./output/cls/X_test_{dataset}_{model}.npy', 'rb') as X_test_file:\n",
    "    X_test = np.load(X_test_file)\n",
    "with open(f'./output/cls/Y_train_{dataset}_{model}.npy', 'rb') as Y_train_file:\n",
    "    Y_train = np.load(Y_train_file)\n",
    "with open(f'./output/cls/Y_val_{dataset}_{model}.npy', 'rb') as Y_val_file:\n",
    "    Y_val = np.load(Y_val_file)\n",
    "with open(f'./output/cls/Y_test_{dataset}_{model}.npy', 'rb') as Y_test_file:\n",
    "    Y_test = np.load(Y_test_file)\n",
    "\n",
    "print(f\"size of X_train: {len(X_train)}\")"
   ]
  },
  {
   "cell_type": "markdown",
   "metadata": {},
   "source": [
    "## Generate Mean Pooled Embeddings"
   ]
  },
  {
   "cell_type": "code",
   "execution_count": 5,
   "metadata": {},
   "outputs": [],
   "source": [
    "X_train = data[\"train\"][\"sentence\"]\n",
    "X_val = data[\"validation\"][\"sentence\"]\n",
    "X_test = data[\"test\"][\"sentence\"]\n",
    "\n",
    "Y_train = data[\"train\"][\"label\"]\n",
    "Y_val = data[\"validation\"][\"label\"]\n",
    "Y_test = data[\"test\"][\"label\"]\n",
    "\n",
    "X_train = tokenizer(X_train, padding=True, truncation=True, return_tensors='pt')\n",
    "X_val = tokenizer(X_val, padding=True, truncation=True, return_tensors='pt')\n",
    "X_test = tokenizer(X_test, padding=True, truncation=True, return_tensors='pt')"
   ]
  },
  {
   "cell_type": "code",
   "execution_count": null,
   "metadata": {},
   "outputs": [],
   "source": [
    "X_train_saved_mask = X_train['attention_mask'].to(device)\n",
    "X_val_saved_mask = X_val['attention_mask'].to(device)\n",
    "X_test_saved_mask = X_test['attention_mask'].to(device)\n",
    "\n",
    "X_train.to(device)\n",
    "X_val.to(device)\n",
    "X_test.to(device)\n",
    "\n",
    "with torch.no_grad():\n",
    "    X_train = model(**X_train)\n",
    "    X_val = model(**X_val)\n",
    "    X_test = model(**X_test)\n",
    "\n",
    "X_train = mean_pooling(X_train, X_train_saved_mask)\n",
    "X_val = mean_pooling(X_val, X_val_saved_mask)\n",
    "X_test = mean_pooling(X_test, X_test_saved_mask)"
   ]
  },
  {
   "cell_type": "code",
   "execution_count": null,
   "metadata": {},
   "outputs": [],
   "source": [
    "model = \"distilroberta\"  # rename to model name\n",
    "dataset = \"cola\"         # rename to dataset name\n",
    "\n",
    "from pathlib import Path\n",
    "Path(\"./output/mean_pooling\").mkdir(parents=True, exist_ok=True)\n",
    "\n",
    "with open(f'./output/mean_pooling/X_train_{dataset}_{model}.npy', 'wb') as X_train_file:\n",
    "    np.save(X_train_file, X_train)\n",
    "with open(f'./output/mean_pooling/X_val_{dataset}_{model}.npy', 'wb') as X_val_file:\n",
    "    np.save(X_val_file, X_val)\n",
    "with open(f'./output/mean_pooling/X_test_{dataset}_{model}.npy', 'wb') as X_test_file:\n",
    "    np.save(X_test_file, X_test)\n",
    "with open(f'./output/mean_pooling/Y_train_{dataset}_{model}.npy', 'wb') as Y_train_file:\n",
    "    np.save(Y_train_file, Y_train)\n",
    "with open(f'./output/mean_pooling/Y_val_{dataset}_{model}.npy', 'wb') as Y_val_file:\n",
    "    np.save(Y_val_file, Y_val)\n",
    "with open(f'./output/mean_pooling/Y_test_{dataset}_{model}.npy', 'wb') as Y_test_file:\n",
    "    np.save(Y_test_file, Y_test)"
   ]
  },
  {
   "cell_type": "code",
   "execution_count": null,
   "metadata": {},
   "outputs": [
    {
     "name": "stdout",
     "output_type": "stream",
     "text": [
      "size of X_train: 8551\n"
     ]
    }
   ],
   "source": [
    "model = \"distilroberta\"  # rename to model name\n",
    "dataset = \"cola\"         # rename to dataset name\n",
    "\n",
    "with open(f'./output/mean_pooling/X_train_{dataset}_{model}.npy', 'rb') as X_train_file:\n",
    "    X_train = np.load(X_train_file)\n",
    "with open(f'./output/mean_pooling/X_val_{dataset}_{model}.npy', 'rb') as X_val_file:\n",
    "    X_val = np.load(X_val_file)\n",
    "with open(f'./output/mean_pooling/X_test_{dataset}_{model}.npy', 'rb') as X_test_file:\n",
    "    X_test = np.load(X_test_file)\n",
    "with open(f'./output/mean_pooling/Y_train_{dataset}_{model}.npy', 'rb') as Y_train_file:\n",
    "    Y_train = np.load(Y_train_file)\n",
    "with open(f'./output/mean_pooling/Y_val_{dataset}_{model}.npy', 'rb') as Y_val_file:\n",
    "    Y_val = np.load(Y_val_file)\n",
    "with open(f'./output/mean_pooling/Y_test_{dataset}_{model}.npy', 'rb') as Y_test_file:\n",
    "    Y_test = np.load(Y_test_file)\n",
    "\n",
    "print(f\"size of X_train: {len(X_train)}\")"
   ]
  },
  {
   "cell_type": "markdown",
   "metadata": {},
   "source": [
    "## Generate Embeddings for Sentence Transformers"
   ]
  },
  {
   "cell_type": "markdown",
   "metadata": {},
   "source": [
    "Generate sentence embeddings using sentence transformer model."
   ]
  },
  {
   "cell_type": "code",
   "execution_count": null,
   "metadata": {},
   "outputs": [],
   "source": [
    "# EXPENSIVE OPERATION: This cell may take about 2 minutes or more to run\n",
    "\n",
    "with torch.no_grad():\n",
    "    if current_task_config.sentence_type == \"one\":\n",
    "        X_train = model.encode(data[\"train\"][current_task_config.col_names[0]])\n",
    "        X_val = model.encode(data[\"validation\"][current_task_config.col_names[0]])\n",
    "        X_test = model.encode(data[\"test\"][current_task_config.col_names[0]])\n",
    "    elif current_task_config.sentence_type == \"two\":\n",
    "        X_train_u = model.encode(data[\"train\"][current_task_config.col_names[0]])\n",
    "        X_val_u = model.encode(data[\"validation\"][current_task_config.col_names[0]])\n",
    "        X_test_u = model.encode(data[\"test\"][current_task_config.col_names[0]])\n",
    "\n",
    "        X_train_v = model.encode(data[\"train\"][current_task_config.col_names[1]])\n",
    "        X_val_v = model.encode(data[\"validation\"][current_task_config.col_names[1]])\n",
    "        X_test_v = model.encode(data[\"test\"][current_task_config.col_names[1]])\n",
    "\n",
    "        X_train = np.concatenate([X_train_u, X_train_v], axis=1)\n",
    "        X_val = np.concatenate([X_val_u, X_val_v], axis=1)\n",
    "        X_test = np.concatenate([X_test_u, X_test_v], axis=1)\n",
    "    else:\n",
    "        raise Exception(f\"{current_task_config.sentence_type}: sentence type not recognized\")\n",
    "    \n",
    "    Y_train = np.array(data[\"train\"][\"label\"])\n",
    "    Y_val = np.array(data[\"validation\"][\"label\"])\n",
    "    Y_test = np.array(data[\"test\"][\"label\"])"
   ]
  },
  {
   "cell_type": "markdown",
   "metadata": {},
   "source": [
    "Save encodings and labels to disk for reuse. This is done because encoding embeddings takes a significant time but the encodings do not change throughout training, so we can cache it."
   ]
  },
  {
   "cell_type": "code",
   "execution_count": null,
   "metadata": {},
   "outputs": [],
   "source": [
    "model = \"distilroberta\"  # rename to model name\n",
    "\n",
    "from pathlib import Path\n",
    "Path(\"./output/fast\").mkdir(parents=True, exist_ok=True)\n",
    "\n",
    "with open(f'./output/fast/X_train_{current_task}_{model}.pt', 'wb') as X_train_file:\n",
    "    torch.save(X_train, X_train_file)\n",
    "with open(f'./output/fast/X_val_{current_task}_{model}.pt', 'wb') as X_val_file:\n",
    "    torch.save(X_val, X_val_file)\n",
    "with open(f'./output/fast/X_test_{current_task}_{model}.pt', 'wb') as X_test_file:\n",
    "    torch.save(X_test, X_test_file)\n",
    "with open(f'./output/fast/Y_train_{current_task}_{model}.npy', 'wb') as Y_train_file:\n",
    "    np.save(Y_train_file, Y_train)\n",
    "with open(f'./output/fast/Y_val_{current_task}_{model}.npy', 'wb') as Y_val_file:\n",
    "    np.save(Y_val_file, Y_val)\n",
    "with open(f'./output/fast/Y_test_{current_task}_{model}.npy', 'wb') as Y_test_file:\n",
    "    np.save(Y_test_file, Y_test)"
   ]
  },
  {
   "cell_type": "markdown",
   "metadata": {},
   "source": [
    "Load saved encodings and labels from disk, if previously saved."
   ]
  },
  {
   "cell_type": "code",
   "execution_count": null,
   "metadata": {},
   "outputs": [],
   "source": [
    "model = \"distilroberta\"  # rename to model name\n",
    "\n",
    "with open(f'./output/fast/X_train_{current_task}_{model}.pt', 'rb') as X_train_file:\n",
    "    X_train = torch.load(X_train_file)\n",
    "with open(f'./output/fast/X_val_{current_task}_{model}.pt', 'rb') as X_val_file:\n",
    "    X_val = torch.load(X_val_file)\n",
    "with open(f'./output/fast/X_test_{current_task}_{model}.pt', 'rb') as X_test_file:\n",
    "    X_test = torch.load(X_test_file)\n",
    "with open(f'./output/fast/Y_train_{current_task}_{model}.npy', 'rb') as Y_train_file:\n",
    "    Y_train = np.load(Y_train_file)\n",
    "with open(f'./output/fast/Y_val_{current_task}_{model}.npy', 'rb') as Y_val_file:\n",
    "    Y_val = np.load(Y_val_file)\n",
    "with open(f'./output/fast/Y_test_{current_task}_{model}.npy', 'rb') as Y_test_file:\n",
    "    Y_test = np.load(Y_test_file)\n",
    "\n",
    "print(f\"size of X_train: {len(X_train)}\")"
   ]
  },
  {
   "cell_type": "markdown",
   "metadata": {},
   "source": [
    "# TRAINING LOOP"
   ]
  },
  {
   "cell_type": "markdown",
   "metadata": {},
   "source": [
    "## Define Hyperparameters\n",
    "Defining hyperparameter grid for grid search"
   ]
  },
  {
   "cell_type": "code",
   "execution_count": 18,
   "metadata": {},
   "outputs": [
    {
     "name": "stdout",
     "output_type": "stream",
     "text": [
      "54 hyperparameter combinations\n"
     ]
    }
   ],
   "source": [
    "param_grid = {\n",
    "    'num_epochs': [50],\n",
    "    'batch_size': [32, 128, 512],\n",
    "    'learning_rate': [1e-2, 1e-3],\n",
    "    'category': ['C'],\n",
    "    'norm': [False],\n",
    "    'input_size': [current_task_config.input_size],\n",
    "    'layer_size': [current_task_config.input_size],\n",
    "    'num_layers': [1, 2, 3],\n",
    "    'weight_decay':[1e-2, 1e-3, 1e-4],\n",
    "    'patience': [3],\n",
    "    'min_delta': [0],\n",
    "    'device': [device_name]\n",
    "}\n",
    "\n",
    "# Create a list of all combinations of hyperparameters\n",
    "all_params = [dict(zip(param_grid.keys(), v)) for v in itertools.product(*param_grid.values())]\n",
    "print(f\"{len(all_params)} hyperparameter combinations\")"
   ]
  },
  {
   "cell_type": "code",
   "execution_count": 19,
   "metadata": {
    "scrolled": true
   },
   "outputs": [
    {
     "name": "stdout",
     "output_type": "stream",
     "text": [
      "saving results to ./output/val_results_mp_sst2_20231127_152129.csv\n"
     ]
    },
    {
     "name": "stderr",
     "output_type": "stream",
     "text": [
      "  0%|          | 0/54 [00:00<?, ?it/s]\n"
     ]
    },
    {
     "ename": "TypeError",
     "evalue": "expected np.ndarray (got BatchEncoding)",
     "output_type": "error",
     "traceback": [
      "\u001b[0;31m---------------------------------------------------------------------------\u001b[0m",
      "\u001b[0;31mTypeError\u001b[0m                                 Traceback (most recent call last)",
      "\u001b[1;32m/home/jnb5885/projectx/fast/all_tasks.ipynb Cell 45\u001b[0m line \u001b[0;36m2\n\u001b[1;32m     <a href='vscode-notebook-cell://ssh-remote%2B7b22686f73744e616d65223a22767373382e63732e6e6f7274687765737465726e2e656475222c2275736572223a226a6e6235383835227d/home/jnb5885/projectx/fast/all_tasks.ipynb#Y152sdnNjb2RlLXJlbW90ZQ%3D%3D?line=23'>24</a>\u001b[0m feed_forward \u001b[39m=\u001b[39m FeedForward(\u001b[39m*\u001b[39m\u001b[39m*\u001b[39mparams)\n\u001b[1;32m     <a href='vscode-notebook-cell://ssh-remote%2B7b22686f73744e616d65223a22767373382e63732e6e6f7274687765737465726e2e656475222c2275736572223a226a6e6235383835227d/home/jnb5885/projectx/fast/all_tasks.ipynb#Y152sdnNjb2RlLXJlbW90ZQ%3D%3D?line=25'>26</a>\u001b[0m \u001b[39m# Print stats to console\u001b[39;00m\n\u001b[0;32m---> <a href='vscode-notebook-cell://ssh-remote%2B7b22686f73744e616d65223a22767373382e63732e6e6f7274687765737465726e2e656475222c2275736572223a226a6e6235383835227d/home/jnb5885/projectx/fast/all_tasks.ipynb#Y152sdnNjb2RlLXJlbW90ZQ%3D%3D?line=26'>27</a>\u001b[0m epoch, val_loss, val_accuracy, val_f1, val_mcc \u001b[39m=\u001b[39m feed_forward\u001b[39m.\u001b[39;49mfit(X_train, Y_train, X_val, Y_val)\n\u001b[1;32m     <a href='vscode-notebook-cell://ssh-remote%2B7b22686f73744e616d65223a22767373382e63732e6e6f7274687765737465726e2e656475222c2275736572223a226a6e6235383835227d/home/jnb5885/projectx/fast/all_tasks.ipynb#Y152sdnNjb2RlLXJlbW90ZQ%3D%3D?line=28'>29</a>\u001b[0m best_acc \u001b[39m=\u001b[39m \u001b[39mmax\u001b[39m(best_acc, val_accuracy)\n\u001b[1;32m     <a href='vscode-notebook-cell://ssh-remote%2B7b22686f73744e616d65223a22767373382e63732e6e6f7274687765737465726e2e656475222c2275736572223a226a6e6235383835227d/home/jnb5885/projectx/fast/all_tasks.ipynb#Y152sdnNjb2RlLXJlbW90ZQ%3D%3D?line=29'>30</a>\u001b[0m bar\u001b[39m.\u001b[39mset_description(\u001b[39mf\u001b[39m\u001b[39m\"\u001b[39m\u001b[39mBest Acc: \u001b[39m\u001b[39m{\u001b[39;00mbest_acc\u001b[39m:\u001b[39;00m\u001b[39m.5f\u001b[39m\u001b[39m}\u001b[39;00m\u001b[39m, Last test: \u001b[39m\u001b[39m{\u001b[39;00mval_accuracy\u001b[39m:\u001b[39;00m\u001b[39m.5f\u001b[39m\u001b[39m}\u001b[39;00m\u001b[39m\"\u001b[39m)\n",
      "File \u001b[0;32m~/projectx/fast/utils/feed_forward.py:213\u001b[0m, in \u001b[0;36mFeedForward.fit\u001b[0;34m(self, X, y, X_val, y_val)\u001b[0m\n\u001b[1;32m    209\u001b[0m     \u001b[39mself\u001b[39m\u001b[39m.\u001b[39mstopper \u001b[39m=\u001b[39m EarlyStopper(\n\u001b[1;32m    210\u001b[0m         patience\u001b[39m=\u001b[39m\u001b[39mself\u001b[39m\u001b[39m.\u001b[39mpatience, min_delta\u001b[39m=\u001b[39m\u001b[39mself\u001b[39m\u001b[39m.\u001b[39mmin_delta)\n\u001b[1;32m    212\u001b[0m \u001b[39m# Run the training loop\u001b[39;00m\n\u001b[0;32m--> 213\u001b[0m trainloader \u001b[39m=\u001b[39m torch\u001b[39m.\u001b[39mutils\u001b[39m.\u001b[39mdata\u001b[39m.\u001b[39mDataLoader(Data(\n\u001b[1;32m    214\u001b[0m     X, y), batch_size\u001b[39m=\u001b[39m\u001b[39mself\u001b[39m\u001b[39m.\u001b[39mbatch_size, shuffle\u001b[39m=\u001b[39m\u001b[39mTrue\u001b[39;00m, num_workers\u001b[39m=\u001b[39m\u001b[39m0\u001b[39m, drop_last\u001b[39m=\u001b[39m\u001b[39mFalse\u001b[39;00m)\n\u001b[1;32m    215\u001b[0m \u001b[39mfor\u001b[39;00m epoch \u001b[39min\u001b[39;00m \u001b[39mrange\u001b[39m(\u001b[39mself\u001b[39m\u001b[39m.\u001b[39mnum_epochs):\n\u001b[1;32m    216\u001b[0m \n\u001b[1;32m    217\u001b[0m     \u001b[39m# Set current loss value\u001b[39;00m\n\u001b[1;32m    218\u001b[0m     current_loss \u001b[39m=\u001b[39m \u001b[39m0.0\u001b[39m\n",
      "File \u001b[0;32m~/projectx/fast/utils/feed_forward.py:56\u001b[0m, in \u001b[0;36mData.__init__\u001b[0;34m(self, X, y)\u001b[0m\n\u001b[1;32m     51\u001b[0m \u001b[39m\u001b[39m\u001b[39m\"\"\"\u001b[39;00m\n\u001b[1;32m     52\u001b[0m \u001b[39mX: features data\u001b[39;00m\n\u001b[1;32m     53\u001b[0m \u001b[39my: target/output data\u001b[39;00m\n\u001b[1;32m     54\u001b[0m \u001b[39m\"\"\"\u001b[39;00m\n\u001b[1;32m     55\u001b[0m \u001b[39mif\u001b[39;00m \u001b[39mnot\u001b[39;00m torch\u001b[39m.\u001b[39mis_tensor(X) \u001b[39mand\u001b[39;00m \u001b[39mnot\u001b[39;00m torch\u001b[39m.\u001b[39mis_tensor(y):\n\u001b[0;32m---> 56\u001b[0m     \u001b[39mself\u001b[39m\u001b[39m.\u001b[39mX \u001b[39m=\u001b[39m torch\u001b[39m.\u001b[39;49mfrom_numpy(X)\n\u001b[1;32m     57\u001b[0m     \u001b[39mself\u001b[39m\u001b[39m.\u001b[39my \u001b[39m=\u001b[39m torch\u001b[39m.\u001b[39mfrom_numpy(y)\n",
      "\u001b[0;31mTypeError\u001b[0m: expected np.ndarray (got BatchEncoding)"
     ]
    }
   ],
   "source": [
    "# for output file name\n",
    "embedding_type = \"meanpool\"\n",
    "\n",
    "# setup for logging\n",
    "save_file_id = datetime.now().strftime(\"%Y%m%d_%H%M%S\")\n",
    "console_output_filename = f'./output/{current_task}_console_output.txt'\n",
    "with open(console_output_filename, 'a') as logfile:\n",
    "    logfile.write('\\n\\nBEGIN TRAINING LOOP\\n\\n')\n",
    "results_filename = f'./output/val_results_{embedding_type}_{current_task}_{save_file_id}.csv'\n",
    "with open(results_filename, 'w', newline='') as csvfile:\n",
    "    writer = csv.writer(csvfile)\n",
    "    headers = list(all_params[0].keys())\n",
    "    writer.writerow(['mcc', 'f1', 'accuracy'] + headers)\n",
    "print(f\"saving results to {results_filename}\")\n",
    "\n",
    "# saves best accuracy for progress bar display\n",
    "best_acc = 0\n",
    "# Iterate over all combinations of hyperparameters\n",
    "bar = tqdm(enumerate(all_params), total=len(all_params))\n",
    "for i, params in bar:\n",
    "    # formatting params to display\n",
    "    print_params = params.copy()\n",
    "    for param in ['category', 'device']:\n",
    "        del print_params[param]\n",
    "    \n",
    "    # Initialize the model with current set of hyperparameters\n",
    "    feed_forward = FeedForward(**params)\n",
    "\n",
    "    # Print stats to console\n",
    "    epoch, val_loss, val_accuracy, val_f1, val_mcc = feed_forward.fit(X_train, Y_train, X_val, Y_val)\n",
    "\n",
    "    best_acc = max(best_acc, val_accuracy)\n",
    "    bar.set_description(f\"Best Acc: {best_acc:.5f}, Last test: {val_accuracy:.5f}\")\n",
    "\n",
    "    # Write stats to log file\n",
    "    with open(console_output_filename, 'a') as logfile:\n",
    "        logfile.write(f\"\\n\\nTraining with parameters:\\n{print_params}\")\n",
    "        logfile.write(f\"\\nEarly stopped on epoch: {epoch}\")\n",
    "        logfile.write(f\"\\nValidation accuracy: {val_accuracy}\")\n",
    "        logfile.write(f\"\\nValidation f1-score: {val_f1}\")\n",
    "        logfile.write(f\"\\nValidation MCC     : {val_mcc}\")\n",
    "\n",
    "    with open(results_filename, 'a', newline='') as csvfile:\n",
    "        writer = csv.writer(csvfile)\n",
    "        writer.writerow([val_mcc, val_f1, val_accuracy] + list(params.values()))"
   ]
  },
  {
   "cell_type": "markdown",
   "metadata": {},
   "source": [
    "## Printing results"
   ]
  },
  {
   "cell_type": "code",
   "execution_count": 13,
   "metadata": {},
   "outputs": [
    {
     "name": "stdout",
     "output_type": "stream",
     "text": [
      "Best mcc: 0.52001\n",
      "         mcc        f1  accuracy  num_epochs  batch_size  learning_rate  \\\n",
      "31  0.520013  0.863424  0.803452          50         128          0.001   \n",
      "\n",
      "   category   norm  input_size  layer_size  num_layers  weight_decay  \\\n",
      "31        C  False         768         768           2         0.001   \n",
      "\n",
      "    patience  min_delta device  \n",
      "31         3          0   cuda  \n"
     ]
    }
   ],
   "source": [
    "# results_df = pd.read_csv(results_filename)\n",
    "results_df = pd.read_csv(\"output/val_results_cola_20231127_151717.csv\")\n",
    "\n",
    "metric = \"mcc\"\n",
    "best = results_df[metric].max()\n",
    "best_row = results_df[results_df[metric] == best]\n",
    "print(f\"Best {metric}: {best:.5f}\")\n",
    "print(best_row)"
   ]
  },
  {
   "cell_type": "markdown",
   "metadata": {},
   "source": [
    "# PREDICT TEST SET"
   ]
  },
  {
   "cell_type": "code",
   "execution_count": null,
   "metadata": {},
   "outputs": [],
   "source": [
    "# manually set this based on output CSV file\n",
    "\n",
    "best_params = {\n",
    "    'num_epochs': 50,\n",
    "    'batch_size': 128,\n",
    "    'learning_rate': 1e-2,\n",
    "    'category': 'C',\n",
    "    'norm': False,\n",
    "    'input_size': 768,\n",
    "    'layer_size': 6,\n",
    "    'num_layers': 3,\n",
    "    'weight_decay':1e-2,\n",
    "    'patience': 3,\n",
    "    'min_delta': 0,\n",
    "    'device': device_name\n",
    "}"
   ]
  },
  {
   "cell_type": "code",
   "execution_count": null,
   "metadata": {},
   "outputs": [],
   "source": [
    "best_feed_forward = FeedForward(**best_params)\n",
    "\n",
    "X = np.concatenate((X_train, X_val), axis=0)\n",
    "Y = np.concatenate((Y_train, Y_val), axis=0)\n",
    "\n",
    "best_feed_forward.fit(X, Y)\n",
    "\n",
    "preds = np.argmax(best_feed_forward.predict_proba(X_test), axis=1)\n",
    "print(preds.shape)\n",
    "\n",
    "\n",
    "df = pd.DataFrame({\n",
    "    'index': range(len(preds)),\n",
    "    'prediction': preds\n",
    "})\n",
    "\n",
    "random.seed()  # set random seed based on current time just to generate random file_id\n",
    "random_file_id = str(round(random.random() * 10000))\n",
    "random.seed(0)  # reset random seed back to standard 0 seed\n",
    "# Write the DataFrame to a .tsv file, without the header and index\n",
    "df.to_csv(f'CoLA_{random_file_id}.tsv', sep='\\t', index=False, header=True)"
   ]
  }
 ],
 "metadata": {
  "kernelspec": {
   "display_name": "Python 3 (ipykernel)",
   "language": "python",
   "name": "python3"
  },
  "language_info": {
   "codemirror_mode": {
    "name": "ipython",
    "version": 3
   },
   "file_extension": ".py",
   "mimetype": "text/x-python",
   "name": "python",
   "nbconvert_exporter": "python",
   "pygments_lexer": "ipython3",
   "version": "3.9.0"
  }
 },
 "nbformat": 4,
 "nbformat_minor": 4
}<|MERGE_RESOLUTION|>--- conflicted
+++ resolved
@@ -206,11 +206,7 @@
     "    \"qqp\": TaskConfig(\"two\", \"binary\", 768*2, ['question1', 'question2']),\n",
     "}\n",
     "\n",
-<<<<<<< HEAD
     "current_task = \"sst2\"\n",
-=======
-    "current_task = \"mnli-m\"\n",
->>>>>>> a2810696
     "current_task_config = task_configs[current_task]"
    ]
   },
