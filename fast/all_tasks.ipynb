{
 "cells": [
  {
   "cell_type": "markdown",
   "metadata": {},
   "source": [
    "# FAST: Feedforward-Augmented Sentence Transformers"
   ]
  },
  {
   "cell_type": "markdown",
   "metadata": {},
   "source": [
    "training on all glue tasks"
   ]
  },
  {
   "cell_type": "markdown",
   "metadata": {},
   "source": [
    "# IMPORTS"
   ]
  },
  {
   "cell_type": "code",
<<<<<<< HEAD
   "execution_count": 1,
   "metadata": {},
   "outputs": [
    {
     "name": "stdout",
     "output_type": "stream",
     "text": [
      "cuda:0\n"
     ]
    }
   ],
=======
   "execution_count": null,
   "metadata": {},
   "outputs": [],
>>>>>>> d0d205a8
   "source": [
    "# REQUIRED IMPORTS & SETUP\n",
    "\n",
    "import os\n",
    "import pickle\n",
    "import numpy as np \n",
    "import pandas as pd \n",
    "import warnings\n",
    "import itertools\n",
    "import csv\n",
    "import random\n",
    "random.seed(0)  # standardized default seed\n",
    "from tqdm import tqdm\n",
    "from datetime import datetime\n",
    "\n",
    "import torch\n",
    "from datasets import Dataset, load_dataset\n",
    "import torch\n",
    "import torch.nn.functional as F\n",
    "\n",
    "from utils.feed_forward import FeedForward\n",
    "from utils.cls import extract_cls_embeddings\n",
    "from utils.mean_pooling import mean_pooling\n",
    "os.environ[\"TOKENIZERS_PARALLELISM\"] = \"false\"\n",
    "\n",
    "# Set Device ##########################################################\n",
    "device_name = \"cpu\"  # default device is CPU\n",
    "if torch.cuda.is_available():\n",
    "    device_name = \"cuda:0\"  # CUDA for NVIDIA GPU\n",
    "elif torch.backends.mps.is_available():\n",
    "    device_name = torch.device(\"mps\")  # Metal Performance Shaders for Apple M-series GPU\n",
    "device = torch.device(device_name)\n",
    "print(device_name)\n",
    "#######################################################################"
   ]
  },
  {
   "cell_type": "markdown",
   "metadata": {},
   "source": [
    "# LOAD MODELS\n",
    "Load models from HuggingFace and send to GPU device. Below are some options for models."
   ]
  },
  {
   "cell_type": "markdown",
   "metadata": {},
   "source": [
    "## Base Models"
   ]
  },
  {
   "cell_type": "markdown",
   "metadata": {},
   "source": [
    "### MPNet Base"
   ]
  },
  {
   "cell_type": "code",
   "execution_count": null,
   "metadata": {},
   "outputs": [],
   "source": [
    "from transformers import MPNetTokenizer, MPNetModel\n",
    "tokenizer = MPNetTokenizer.from_pretrained('sentence-transformers/all-mpnet-base-v2')\n",
    "model = MPNetModel.from_pretrained(\"microsoft/mpnet-base\").to(device)"
   ]
  },
  {
   "cell_type": "markdown",
   "metadata": {},
   "source": [
    "### Distil RoBERTa Base"
   ]
  },
  {
   "cell_type": "code",
   "execution_count": 6,
   "metadata": {},
   "outputs": [
    {
     "name": "stderr",
     "output_type": "stream",
     "text": [
      "Some weights of the model checkpoint at distilroberta-base were not used when initializing RobertaModel: ['lm_head.layer_norm.bias', 'lm_head.layer_norm.weight', 'lm_head.dense.weight', 'lm_head.bias', 'lm_head.dense.bias']\n",
      "- This IS expected if you are initializing RobertaModel from the checkpoint of a model trained on another task or with another architecture (e.g. initializing a BertForSequenceClassification model from a BertForPreTraining model).\n",
      "- This IS NOT expected if you are initializing RobertaModel from the checkpoint of a model that you expect to be exactly identical (initializing a BertForSequenceClassification model from a BertForSequenceClassification model).\n"
     ]
    }
   ],
   "source": [
    "from transformers import RobertaTokenizer, RobertaModel\n",
    "tokenizer = RobertaTokenizer.from_pretrained('distilroberta-base')\n",
    "model = RobertaModel.from_pretrained('distilroberta-base').to(device)"
   ]
  },
  {
   "cell_type": "markdown",
   "metadata": {},
   "source": [
    "## Sentence Transformers"
   ]
  },
  {
   "cell_type": "markdown",
   "metadata": {},
   "source": [
    "### MPNet Sentence Transformer"
   ]
  },
  {
   "cell_type": "code",
   "execution_count": 2,
   "metadata": {},
   "outputs": [],
   "source": [
    "from sentence_transformers import SentenceTransformer\n",
    "model = SentenceTransformer('sentence-transformers/all-mpnet-base-v2').to(device)"
   ]
  },
  {
   "cell_type": "markdown",
   "metadata": {},
   "source": [
    "### Distil RoBERTa Sentence Transformer"
   ]
  },
  {
   "cell_type": "code",
<<<<<<< HEAD
   "execution_count": 24,
=======
   "execution_count": null,
>>>>>>> d0d205a8
   "metadata": {},
   "outputs": [],
   "source": [
    "from sentence_transformers import SentenceTransformer\n",
    "model = SentenceTransformer('sentence-transformers/all-distilroberta-v1').to(device)"
   ]
  },
  {
   "cell_type": "markdown",
   "metadata": {},
   "source": [
    "## Task config"
   ]
  },
  {
   "cell_type": "code",
<<<<<<< HEAD
   "execution_count": 25,
=======
   "execution_count": null,
>>>>>>> d0d205a8
   "metadata": {},
   "outputs": [],
   "source": [
    "from collections import namedtuple\n",
    "# sentence_type: [\"one\", \"two\"]\n",
    "# class_type: [\"binary\", \"multi\", \"regression\"]\n",
    "# input_size: int (represents input size of feedforward, could also be called embedding size)\n",
    "# col_names: column names of relavent sentences on hugging face\n",
    "TaskConfig = namedtuple(\"TaskConfig\", [\"sentence_type\", \"class_type\", \"input_size\", \"col_names\"])\n",
    "task_configs = {\n",
    "    \"cola\": TaskConfig(\"one\", \"binary\", 768, ['sentence']),\n",
    "    \"sst2\": TaskConfig(\"one\", \"binary\", 768, ['sentence']),\n",
    "    \"mrpc\": TaskConfig(\"two\", \"binary\", 768*2, ['sentence1', 'sentence2']),\n",
    "    \"qnli\": TaskConfig(\"two\", \"binary\", 768*2, ['question', 'sentence']),\n",
    "    \"wnli\": TaskConfig(\"two\", \"binary\", 768*2, ['sentence1', 'sentence2']),\n",
    "    \"rte\": TaskConfig(\"two\", \"binary\", 768*2, ['sentence1', 'sentence2']),\n",
    "    \"qqp\": TaskConfig(\"two\", \"binary\", 768*2, ['question1', 'question2']),\n",
    "}\n",
    "\n",
    "current_task = \"cola\"\n",
    "current_task_config = task_configs[current_task]"
   ]
  },
  {
   "cell_type": "markdown",
   "metadata": {},
   "source": [
    "## Load Dataset"
   ]
  },
  {
   "cell_type": "code",
<<<<<<< HEAD
   "execution_count": 26,
   "metadata": {},
   "outputs": [
    {
     "data": {
      "text/plain": [
       "DatasetDict({\n",
       "    train: Dataset({\n",
       "        features: ['sentence', 'label', 'idx'],\n",
       "        num_rows: 8551\n",
       "    })\n",
       "    validation: Dataset({\n",
       "        features: ['sentence', 'label', 'idx'],\n",
       "        num_rows: 1043\n",
       "    })\n",
       "    test: Dataset({\n",
       "        features: ['sentence', 'label', 'idx'],\n",
       "        num_rows: 1063\n",
       "    })\n",
       "})"
      ]
     },
     "execution_count": 26,
     "metadata": {},
     "output_type": "execute_result"
    }
   ],
=======
   "execution_count": null,
   "metadata": {},
   "outputs": [],
>>>>>>> d0d205a8
   "source": [
    "data = load_dataset(\"glue\", current_task)\n",
    "data"
   ]
  },
  {
   "cell_type": "markdown",
   "metadata": {},
   "source": [
    "# GENERATE EMBEDDINGS"
   ]
  },
  {
   "cell_type": "markdown",
   "metadata": {},
   "source": [
    "## Generate Embeddings for CLS"
   ]
  },
  {
   "cell_type": "markdown",
   "metadata": {},
   "source": [
    "Generate vector encodings using tokenizer."
   ]
  },
  {
   "cell_type": "code",
   "execution_count": null,
   "metadata": {},
   "outputs": [],
   "source": [
    "X_train = data[\"train\"][\"sentence\"]\n",
    "X_val = data[\"validation\"][\"sentence\"]\n",
    "X_test = data[\"test\"][\"sentence\"]\n",
    "\n",
    "Y_train = data[\"train\"][\"label\"]\n",
    "Y_val = data[\"validation\"][\"label\"]\n",
    "Y_test = data[\"test\"][\"label\"]\n",
    "\n",
    "X_train = tokenizer(X_train, padding=True, truncation=True, return_tensors='pt')\n",
    "X_val = tokenizer(X_val, padding=True, truncation=True, return_tensors='pt')\n",
    "X_test = tokenizer(X_test, padding=True, truncation=True, return_tensors='pt')"
   ]
  },
  {
   "cell_type": "markdown",
   "metadata": {},
   "source": [
    "Run vector encodings through model and extract CLS token from output."
   ]
  },
  {
   "cell_type": "code",
   "execution_count": null,
   "metadata": {},
   "outputs": [],
   "source": [
    "# EXPENSIVE OPERATION: This cell may take about 2 minutes or more to run\n",
    "\n",
    "with torch.no_grad():\n",
    "    X_train = model(**X_train)\n",
    "    X_val = model(**X_val)\n",
    "    X_test = model(**X_test)\n",
    "\n",
    "X_train = extract_cls_embeddings(X_train)\n",
    "X_val = extract_cls_embeddings(X_val)\n",
    "X_test = extract_cls_embeddings(X_test)"
   ]
  },
  {
   "cell_type": "markdown",
   "metadata": {},
   "source": [
    "Save generated CLS tokens to disk."
   ]
  },
  {
   "cell_type": "code",
   "execution_count": null,
   "metadata": {},
   "outputs": [],
   "source": [
    "model = \"distilroberta\"  # rename to model name\n",
    "dataset = \"cola\"         # rename to dataset name\n",
    "\n",
    "from pathlib import Path\n",
    "Path(\"./output/cls\").mkdir(parents=True, exist_ok=True)\n",
    "\n",
    "with open(f'./output/cls/X_train_{dataset}_{model}.npy', 'wb') as X_train_file:\n",
    "    np.save(X_train_file, X_train)\n",
    "with open(f'./output/cls/X_val_{dataset}_{model}.npy', 'wb') as X_val_file:\n",
    "    np.save(X_val_file, X_val)\n",
    "with open(f'./output/cls/X_test_{dataset}_{model}.npy', 'wb') as X_test_file:\n",
    "    np.save(X_test_file, X_test)\n",
    "with open(f'./output/cls/Y_train_{dataset}_{model}.npy', 'wb') as Y_train_file:\n",
    "    np.save(Y_train_file, Y_train)\n",
    "with open(f'./output/cls/Y_val_{dataset}_{model}.npy', 'wb') as Y_val_file:\n",
    "    np.save(Y_val_file, Y_val)\n",
    "with open(f'./output/cls/Y_test_{dataset}_{model}.npy', 'wb') as Y_test_file:\n",
    "    np.save(Y_test_file, Y_test)"
   ]
  },
  {
   "cell_type": "markdown",
   "metadata": {},
   "source": [
    "Load generated CLS tokens from disk."
   ]
  },
  {
   "cell_type": "code",
   "execution_count": null,
   "metadata": {},
   "outputs": [],
   "source": [
    "model = \"distilroberta\"  # rename to model name\n",
    "dataset = \"cola\"         # rename to dataset name\n",
    "\n",
    "with open(f'./output/cls/X_train_{dataset}_{model}.npy', 'rb') as X_train_file:\n",
    "    X_train = np.load(X_train_file)\n",
    "with open(f'./output/cls/X_val_{dataset}_{model}.npy', 'rb') as X_val_file:\n",
    "    X_val = np.load(X_val_file)\n",
    "with open(f'./output/cls/X_test_{dataset}_{model}.npy', 'rb') as X_test_file:\n",
    "    X_test = np.load(X_test_file)\n",
    "with open(f'./output/cls/Y_train_{dataset}_{model}.npy', 'rb') as Y_train_file:\n",
    "    Y_train = np.load(Y_train_file)\n",
    "with open(f'./output/cls/Y_val_{dataset}_{model}.npy', 'rb') as Y_val_file:\n",
    "    Y_val = np.load(Y_val_file)\n",
    "with open(f'./output/cls/Y_test_{dataset}_{model}.npy', 'rb') as Y_test_file:\n",
    "    Y_test = np.load(Y_test_file)\n",
    "\n",
    "print(f\"size of X_train: {len(X_train)}\")"
   ]
  },
  {
   "cell_type": "markdown",
   "metadata": {},
   "source": [
    "## Generate Mean Pooled Embeddings"
   ]
  },
  {
   "cell_type": "code",
   "execution_count": null,
   "metadata": {},
   "outputs": [],
   "source": [
    "X_train = data[\"train\"][\"sentence\"]\n",
    "X_val = data[\"validation\"][\"sentence\"]\n",
    "X_test = data[\"test\"][\"sentence\"]\n",
    "\n",
    "Y_train = data[\"train\"][\"label\"]\n",
    "Y_val = data[\"validation\"][\"label\"]\n",
    "Y_test = data[\"test\"][\"label\"]\n",
    "\n",
    "X_train = tokenizer(X_train, padding=True, truncation=True, return_tensors='pt')\n",
    "X_val = tokenizer(X_val, padding=True, truncation=True, return_tensors='pt')\n",
    "X_test = tokenizer(X_test, padding=True, truncation=True, return_tensors='pt')"
   ]
  },
  {
   "cell_type": "code",
   "execution_count": null,
   "metadata": {},
   "outputs": [],
   "source": [
    "with torch.no_grad():\n",
    "    X_train = model(**X_train)\n",
    "    X_val = model(**X_val)\n",
    "    X_test = model(**X_test)\n",
    "\n",
    "X_train = mean_pooling(X_train, X_train['attention_mask'])\n",
    "X_val = mean_pooling(X_val, X_val['attention_mask'])\n",
    "X_test = mean_pooling(X_test, X_test['attention_mask'])"
   ]
  },
  {
   "cell_type": "code",
   "execution_count": null,
   "metadata": {},
   "outputs": [],
   "source": [
    "model = \"distilroberta\"  # rename to model name\n",
    "dataset = \"cola\"         # rename to dataset name\n",
    "\n",
    "from pathlib import Path\n",
    "Path(\"./output/mean_pooling\").mkdir(parents=True, exist_ok=True)\n",
    "\n",
    "with open(f'./output/mean_pooling/X_train_{dataset}_{model}.npy', 'wb') as X_train_file:\n",
    "    np.save(X_train_file, X_train)\n",
    "with open(f'./output/mean_pooling/X_val_{dataset}_{model}.npy', 'wb') as X_val_file:\n",
    "    np.save(X_val_file, X_val)\n",
    "with open(f'./output/mean_pooling/X_test_{dataset}_{model}.npy', 'wb') as X_test_file:\n",
    "    np.save(X_test_file, X_test)\n",
    "with open(f'./output/mean_pooling/Y_train_{dataset}_{model}.npy', 'wb') as Y_train_file:\n",
    "    np.save(Y_train_file, Y_train)\n",
    "with open(f'./output/mean_pooling/Y_val_{dataset}_{model}.npy', 'wb') as Y_val_file:\n",
    "    np.save(Y_val_file, Y_val)\n",
    "with open(f'./output/mean_pooling/Y_test_{dataset}_{model}.npy', 'wb') as Y_test_file:\n",
    "    np.save(Y_test_file, Y_test)"
   ]
  },
  {
   "cell_type": "code",
   "execution_count": null,
   "metadata": {},
   "outputs": [],
   "source": [
    "model = \"distilroberta\"  # rename to model name\n",
    "dataset = \"cola\"         # rename to dataset name\n",
    "\n",
    "with open(f'./output/mean_pooling/X_train_{dataset}_{model}.npy', 'rb') as X_train_file:\n",
    "    X_train = np.load(X_train_file)\n",
    "with open(f'./output/mean_pooling/X_val_{dataset}_{model}.npy', 'rb') as X_val_file:\n",
    "    X_val = np.load(X_val_file)\n",
    "with open(f'./output/mean_pooling/X_test_{dataset}_{model}.npy', 'rb') as X_test_file:\n",
    "    X_test = np.load(X_test_file)\n",
    "with open(f'./output/mean_pooling/Y_train_{dataset}_{model}.npy', 'rb') as Y_train_file:\n",
    "    Y_train = np.load(Y_train_file)\n",
    "with open(f'./output/mean_pooling/Y_val_{dataset}_{model}.npy', 'rb') as Y_val_file:\n",
    "    Y_val = np.load(Y_val_file)\n",
    "with open(f'./output/mean_pooling/Y_test_{dataset}_{model}.npy', 'rb') as Y_test_file:\n",
    "    Y_test = np.load(Y_test_file)\n",
    "\n",
    "print(f\"size of X_train: {len(X_train)}\")"
   ]
  },
  {
   "cell_type": "markdown",
   "metadata": {},
   "source": [
    "## Generate Embeddings for Sentence Transformers"
   ]
  },
  {
   "cell_type": "markdown",
   "metadata": {},
   "source": [
    "Generate sentence embeddings using sentence transformer model."
   ]
  },
  {
   "cell_type": "code",
<<<<<<< HEAD
   "execution_count": 19,
=======
   "execution_count": null,
>>>>>>> d0d205a8
   "metadata": {},
   "outputs": [],
   "source": [
    "# EXPENSIVE OPERATION: This cell may take about 2 minutes or more to run\n",
    "\n",
    "with torch.no_grad():\n",
    "    if current_task_config.sentence_type == \"one\":\n",
    "        X_train = model.encode(data[\"train\"][current_task_config.col_names[0]])\n",
    "        X_val = model.encode(data[\"validation\"][current_task_config.col_names[0]])\n",
    "        X_test = model.encode(data[\"test\"][current_task_config.col_names[0]])\n",
    "    elif current_task_config.sentence_type == \"two\":\n",
    "        X_train_u = model.encode(data[\"train\"][current_task_config.col_names[0]])\n",
    "        X_val_u = model.encode(data[\"validation\"][current_task_config.col_names[0]])\n",
    "        X_test_u = model.encode(data[\"test\"][current_task_config.col_names[0]])\n",
    "\n",
    "        X_train_v = model.encode(data[\"train\"][current_task_config.col_names[1]])\n",
    "        X_val_v = model.encode(data[\"validation\"][current_task_config.col_names[1]])\n",
    "        X_test_v = model.encode(data[\"test\"][current_task_config.col_names[1]])\n",
    "\n",
    "        X_train = np.concatenate([X_train_u, X_train_v], axis=1)\n",
    "        X_val = np.concatenate([X_val_u, X_val_v], axis=1)\n",
    "        X_test = np.concatenate([X_test_u, X_test_v], axis=1)\n",
    "    else:\n",
    "        raise Exception(f\"{current_task_config.sentence_type}: sentence type not recognized\")\n",
    "    \n",
    "    Y_train = np.array(data[\"train\"][\"label\"])\n",
    "    Y_val = np.array(data[\"validation\"][\"label\"])\n",
    "    Y_test = np.array(data[\"test\"][\"label\"])"
   ]
  },
  {
   "cell_type": "markdown",
   "metadata": {},
   "source": [
    "Save encodings and labels to disk for reuse. This is done because encoding embeddings takes a significant time but the encodings do not change throughout training, so we can cache it."
   ]
  },
  {
   "cell_type": "code",
<<<<<<< HEAD
   "execution_count": 20,
=======
   "execution_count": null,
>>>>>>> d0d205a8
   "metadata": {},
   "outputs": [],
   "source": [
    "model = \"distilroberta\"  # rename to model name\n",
    "\n",
    "from pathlib import Path\n",
    "Path(\"./output/fast\").mkdir(parents=True, exist_ok=True)\n",
    "\n",
    "with open(f'./output/fast/X_train_{current_task}_{model}.pt', 'wb') as X_train_file:\n",
    "    torch.save(X_train, X_train_file)\n",
    "with open(f'./output/fast/X_val_{current_task}_{model}.pt', 'wb') as X_val_file:\n",
    "    torch.save(X_val, X_val_file)\n",
    "with open(f'./output/fast/X_test_{current_task}_{model}.pt', 'wb') as X_test_file:\n",
    "    torch.save(X_test, X_test_file)\n",
    "with open(f'./output/fast/Y_train_{current_task}_{model}.npy', 'wb') as Y_train_file:\n",
    "    np.save(Y_train_file, Y_train)\n",
    "with open(f'./output/fast/Y_val_{current_task}_{model}.npy', 'wb') as Y_val_file:\n",
    "    np.save(Y_val_file, Y_val)\n",
    "with open(f'./output/fast/Y_test_{current_task}_{model}.npy', 'wb') as Y_test_file:\n",
    "    np.save(Y_test_file, Y_test)"
   ]
  },
  {
   "cell_type": "markdown",
   "metadata": {},
   "source": [
    "Load saved encodings and labels from disk, if previously saved."
   ]
  },
  {
   "cell_type": "code",
<<<<<<< HEAD
   "execution_count": 27,
   "metadata": {},
   "outputs": [
    {
     "name": "stdout",
     "output_type": "stream",
     "text": [
      "size of X_train: 8551\n"
     ]
    }
   ],
=======
   "execution_count": null,
   "metadata": {},
   "outputs": [],
>>>>>>> d0d205a8
   "source": [
    "model = \"distilroberta\"  # rename to model name\n",
    "\n",
    "with open(f'./output/fast/X_train_{current_task}_{model}.pt', 'rb') as X_train_file:\n",
    "    X_train = torch.load(X_train_file)\n",
    "with open(f'./output/fast/X_val_{current_task}_{model}.pt', 'rb') as X_val_file:\n",
    "    X_val = torch.load(X_val_file)\n",
    "with open(f'./output/fast/X_test_{current_task}_{model}.pt', 'rb') as X_test_file:\n",
    "    X_test = torch.load(X_test_file)\n",
    "with open(f'./output/fast/Y_train_{current_task}_{model}.npy', 'rb') as Y_train_file:\n",
    "    Y_train = np.load(Y_train_file)\n",
    "with open(f'./output/fast/Y_val_{current_task}_{model}.npy', 'rb') as Y_val_file:\n",
    "    Y_val = np.load(Y_val_file)\n",
    "with open(f'./output/fast/Y_test_{current_task}_{model}.npy', 'rb') as Y_test_file:\n",
    "    Y_test = np.load(Y_test_file)\n",
    "\n",
    "print(f\"size of X_train: {len(X_train)}\")"
   ]
  },
  {
   "cell_type": "markdown",
   "metadata": {},
   "source": [
    "# TRAINING LOOP"
   ]
  },
  {
   "cell_type": "markdown",
   "metadata": {},
   "source": [
    "## Define Hyperparameters\n",
    "Defining hyperparameter grid for grid search"
   ]
  },
  {
   "cell_type": "code",
<<<<<<< HEAD
   "execution_count": 28,
   "metadata": {},
   "outputs": [
    {
     "name": "stdout",
     "output_type": "stream",
     "text": [
      "54 hyperparameter combinations\n"
     ]
    }
   ],
=======
   "execution_count": null,
   "metadata": {},
   "outputs": [],
>>>>>>> d0d205a8
   "source": [
    "param_grid = {\n",
    "    'num_epochs': [50],\n",
    "    'batch_size': [32, 128, 512],\n",
    "    'learning_rate': [1e-2, 1e-3],\n",
    "    'category': ['C'],\n",
    "    'norm': [False],\n",
    "    'input_size': [current_task_config.input_size],\n",
    "    'layer_size': [current_task_config.input_size],\n",
    "    'num_layers': [1, 2, 3],\n",
    "    'weight_decay':[1e-2, 1e-3, 1e-4],\n",
    "    'patience': [3],\n",
    "    'min_delta': [0],\n",
    "    'device': [device_name]\n",
    "}\n",
    "\n",
    "# Create a list of all combinations of hyperparameters\n",
    "all_params = [dict(zip(param_grid.keys(), v)) for v in itertools.product(*param_grid.values())]\n",
    "print(f\"{len(all_params)} hyperparameter combinations\")"
   ]
  },
  {
   "cell_type": "code",
<<<<<<< HEAD
   "execution_count": 29,
   "metadata": {
    "scrolled": true
   },
   "outputs": [
    {
     "name": "stdout",
     "output_type": "stream",
     "text": [
      "saving results to ./output/val_results_cola_20231127_144951.csv\n"
     ]
    },
    {
     "name": "stderr",
     "output_type": "stream",
     "text": [
      "Best Acc: 0.71237, Last test: 0.66635: 100%|██████████| 54/54 [00:50<00:00,  1.06it/s]\n"
     ]
    }
   ],
=======
   "execution_count": null,
   "metadata": {
    "scrolled": true
   },
   "outputs": [],
>>>>>>> d0d205a8
   "source": [
    "# setup for logging\n",
    "save_file_id = datetime.now().strftime(\"%Y%m%d_%H%M%S\")\n",
    "console_output_filename = f'./output/{current_task}_console_output.txt'\n",
    "with open(console_output_filename, 'a') as logfile:\n",
    "    logfile.write('\\n\\nBEGIN TRAINING LOOP\\n\\n')\n",
    "results_filename = f'./output/val_results_{current_task}_{save_file_id}.csv'\n",
    "with open(results_filename, 'w', newline='') as csvfile:\n",
    "    writer = csv.writer(csvfile)\n",
    "    headers = list(all_params[0].keys())\n",
    "    writer.writerow(['mcc', 'f1', 'accuracy'] + headers)\n",
    "print(f\"saving results to {results_filename}\")\n",
    "\n",
    "# saves best accuracy for progress bar display\n",
    "best_acc = 0\n",
    "# Iterate over all combinations of hyperparameters\n",
    "bar = tqdm(enumerate(all_params), total=len(all_params))\n",
    "for i, params in bar:\n",
    "    # formatting params to display\n",
    "    print_params = params.copy()\n",
    "    for param in ['category', 'device']:\n",
    "        del print_params[param]\n",
    "    \n",
    "    # Initialize the model with current set of hyperparameters\n",
    "    feed_forward = FeedForward(**params)\n",
    "\n",
    "    # Print stats to console\n",
    "    epoch, val_loss, val_accuracy, val_f1, val_mcc = feed_forward.fit(X_train, Y_train, X_val, Y_val)\n",
    "\n",
    "    best_acc = max(best_acc, val_accuracy)\n",
    "    bar.set_description(f\"Best Acc: {best_acc:.5f}, Last test: {val_accuracy:.5f}\")\n",
    "\n",
    "    # Write stats to log file\n",
    "    with open(console_output_filename, 'a') as logfile:\n",
    "        logfile.write(f\"\\n\\nTraining with parameters:\\n{print_params}\")\n",
    "        logfile.write(f\"\\nEarly stopped on epoch: {epoch}\")\n",
    "        logfile.write(f\"\\nValidation accuracy: {val_accuracy}\")\n",
    "        logfile.write(f\"\\nValidation f1-score: {val_f1}\")\n",
    "        logfile.write(f\"\\nValidation MCC     : {val_mcc}\")\n",
    "\n",
    "    with open(results_filename, 'a', newline='') as csvfile:\n",
    "        writer = csv.writer(csvfile)\n",
    "        writer.writerow([val_mcc, val_f1, val_accuracy] + list(params.values()))"
   ]
  },
  {
   "cell_type": "markdown",
   "metadata": {},
   "source": [
    "## Printing results"
   ]
  },
  {
   "cell_type": "code",
<<<<<<< HEAD
   "execution_count": 30,
   "metadata": {},
   "outputs": [
    {
     "name": "stdout",
     "output_type": "stream",
     "text": [
      "Best mcc: 0.21718\n",
      "        mcc        f1  accuracy  num_epochs  batch_size  learning_rate  \\\n",
      "15  0.21718  0.784727  0.686481          50          32          0.001   \n",
      "\n",
      "   category   norm  input_size  layer_size  num_layers  weight_decay  \\\n",
      "15        C  False         768         768           3          0.01   \n",
      "\n",
      "    patience  min_delta  device  \n",
      "15         3          0  cuda:0  \n"
     ]
    }
   ],
=======
   "execution_count": null,
   "metadata": {},
   "outputs": [],
>>>>>>> d0d205a8
   "source": [
    "# results_df = pd.read_csv(results_filename)\n",
    "results_df = pd.read_csv(\"output/val_results_cola_20231127_144951.csv\")\n",
    "\n",
    "metric = \"mcc\"\n",
    "best = results_df[metric].max()\n",
    "best_row = results_df[results_df[metric] == best]\n",
    "print(f\"Best {metric}: {best:.5f}\")\n",
    "print(best_row)"
   ]
  },
  {
   "cell_type": "markdown",
   "metadata": {},
   "source": [
    "# PREDICT TEST SET"
   ]
  },
  {
   "cell_type": "code",
   "execution_count": null,
   "metadata": {},
   "outputs": [],
   "source": [
    "# manually set this based on output CSV file\n",
    "\n",
    "best_params = {\n",
    "    'num_epochs': 50,\n",
    "    'batch_size': 128,\n",
    "    'learning_rate': 1e-2,\n",
    "    'category': 'C',\n",
    "    'norm': False,\n",
    "    'input_size': 768,\n",
    "    'layer_size': 6,\n",
    "    'num_layers': 3,\n",
    "    'weight_decay':1e-2,\n",
    "    'patience': 3,\n",
    "    'min_delta': 0,\n",
    "    'device': device_name\n",
    "}"
   ]
  },
  {
   "cell_type": "code",
   "execution_count": null,
   "metadata": {},
   "outputs": [],
   "source": [
    "best_feed_forward = FeedForward(**best_params)\n",
    "\n",
    "X = np.concatenate((X_train, X_val), axis=0)\n",
    "Y = np.concatenate((Y_train, Y_val), axis=0)\n",
    "\n",
    "best_feed_forward.fit(X, Y)\n",
    "\n",
    "preds = np.argmax(best_feed_forward.predict_proba(X_test), axis=1)\n",
    "print(preds.shape)\n",
    "\n",
    "\n",
    "df = pd.DataFrame({\n",
    "    'index': range(len(preds)),\n",
    "    'prediction': preds\n",
    "})\n",
    "\n",
    "random.seed()  # set random seed based on current time just to generate random file_id\n",
    "random_file_id = str(round(random.random() * 10000))\n",
    "random.seed(0)  # reset random seed back to standard 0 seed\n",
    "# Write the DataFrame to a .tsv file, without the header and index\n",
    "df.to_csv(f'CoLA_{random_file_id}.tsv', sep='\\t', index=False, header=True)"
   ]
  }
 ],
 "metadata": {
  "kernelspec": {
   "display_name": "Python 3 (ipykernel)",
   "language": "python",
   "name": "python3"
  },
  "language_info": {
   "codemirror_mode": {
    "name": "ipython",
    "version": 3
   },
   "file_extension": ".py",
   "mimetype": "text/x-python",
   "name": "python",
   "nbconvert_exporter": "python",
   "pygments_lexer": "ipython3",
   "version": "3.9.0"
  }
 },
 "nbformat": 4,
 "nbformat_minor": 4
}<|MERGE_RESOLUTION|>--- conflicted
+++ resolved
@@ -23,23 +23,9 @@
   },
   {
    "cell_type": "code",
-<<<<<<< HEAD
-   "execution_count": 1,
-   "metadata": {},
-   "outputs": [
-    {
-     "name": "stdout",
-     "output_type": "stream",
-     "text": [
-      "cuda:0\n"
-     ]
-    }
-   ],
-=======
-   "execution_count": null,
-   "metadata": {},
-   "outputs": [],
->>>>>>> d0d205a8
+   "execution_count": null,
+   "metadata": {},
+   "outputs": [],
    "source": [
     "# REQUIRED IMPORTS & SETUP\n",
     "\n",
@@ -170,11 +156,7 @@
   },
   {
    "cell_type": "code",
-<<<<<<< HEAD
-   "execution_count": 24,
-=======
-   "execution_count": null,
->>>>>>> d0d205a8
+   "execution_count": null,
    "metadata": {},
    "outputs": [],
    "source": [
@@ -191,11 +173,7 @@
   },
   {
    "cell_type": "code",
-<<<<<<< HEAD
-   "execution_count": 25,
-=======
-   "execution_count": null,
->>>>>>> d0d205a8
+   "execution_count": null,
    "metadata": {},
    "outputs": [],
    "source": [
@@ -228,39 +206,9 @@
   },
   {
    "cell_type": "code",
-<<<<<<< HEAD
-   "execution_count": 26,
-   "metadata": {},
-   "outputs": [
-    {
-     "data": {
-      "text/plain": [
-       "DatasetDict({\n",
-       "    train: Dataset({\n",
-       "        features: ['sentence', 'label', 'idx'],\n",
-       "        num_rows: 8551\n",
-       "    })\n",
-       "    validation: Dataset({\n",
-       "        features: ['sentence', 'label', 'idx'],\n",
-       "        num_rows: 1043\n",
-       "    })\n",
-       "    test: Dataset({\n",
-       "        features: ['sentence', 'label', 'idx'],\n",
-       "        num_rows: 1063\n",
-       "    })\n",
-       "})"
-      ]
-     },
-     "execution_count": 26,
-     "metadata": {},
-     "output_type": "execute_result"
-    }
-   ],
-=======
-   "execution_count": null,
-   "metadata": {},
-   "outputs": [],
->>>>>>> d0d205a8
+   "execution_count": null,
+   "metadata": {},
+   "outputs": [],
    "source": [
     "data = load_dataset(\"glue\", current_task)\n",
     "data"
@@ -505,11 +453,7 @@
   },
   {
    "cell_type": "code",
-<<<<<<< HEAD
-   "execution_count": 19,
-=======
-   "execution_count": null,
->>>>>>> d0d205a8
+   "execution_count": null,
    "metadata": {},
    "outputs": [],
    "source": [
@@ -549,11 +493,7 @@
   },
   {
    "cell_type": "code",
-<<<<<<< HEAD
-   "execution_count": 20,
-=======
-   "execution_count": null,
->>>>>>> d0d205a8
+   "execution_count": null,
    "metadata": {},
    "outputs": [],
    "source": [
@@ -585,23 +525,9 @@
   },
   {
    "cell_type": "code",
-<<<<<<< HEAD
-   "execution_count": 27,
-   "metadata": {},
-   "outputs": [
-    {
-     "name": "stdout",
-     "output_type": "stream",
-     "text": [
-      "size of X_train: 8551\n"
-     ]
-    }
-   ],
-=======
-   "execution_count": null,
-   "metadata": {},
-   "outputs": [],
->>>>>>> d0d205a8
+   "execution_count": null,
+   "metadata": {},
+   "outputs": [],
    "source": [
     "model = \"distilroberta\"  # rename to model name\n",
     "\n",
@@ -638,23 +564,9 @@
   },
   {
    "cell_type": "code",
-<<<<<<< HEAD
-   "execution_count": 28,
-   "metadata": {},
-   "outputs": [
-    {
-     "name": "stdout",
-     "output_type": "stream",
-     "text": [
-      "54 hyperparameter combinations\n"
-     ]
-    }
-   ],
-=======
-   "execution_count": null,
-   "metadata": {},
-   "outputs": [],
->>>>>>> d0d205a8
+   "execution_count": null,
+   "metadata": {},
+   "outputs": [],
    "source": [
     "param_grid = {\n",
     "    'num_epochs': [50],\n",
@@ -678,34 +590,11 @@
   },
   {
    "cell_type": "code",
-<<<<<<< HEAD
-   "execution_count": 29,
+   "execution_count": null,
    "metadata": {
     "scrolled": true
    },
-   "outputs": [
-    {
-     "name": "stdout",
-     "output_type": "stream",
-     "text": [
-      "saving results to ./output/val_results_cola_20231127_144951.csv\n"
-     ]
-    },
-    {
-     "name": "stderr",
-     "output_type": "stream",
-     "text": [
-      "Best Acc: 0.71237, Last test: 0.66635: 100%|██████████| 54/54 [00:50<00:00,  1.06it/s]\n"
-     ]
-    }
-   ],
-=======
-   "execution_count": null,
-   "metadata": {
-    "scrolled": true
-   },
-   "outputs": [],
->>>>>>> d0d205a8
+   "outputs": [],
    "source": [
     "# setup for logging\n",
     "save_file_id = datetime.now().strftime(\"%Y%m%d_%H%M%S\")\n",
@@ -760,31 +649,9 @@
   },
   {
    "cell_type": "code",
-<<<<<<< HEAD
-   "execution_count": 30,
-   "metadata": {},
-   "outputs": [
-    {
-     "name": "stdout",
-     "output_type": "stream",
-     "text": [
-      "Best mcc: 0.21718\n",
-      "        mcc        f1  accuracy  num_epochs  batch_size  learning_rate  \\\n",
-      "15  0.21718  0.784727  0.686481          50          32          0.001   \n",
-      "\n",
-      "   category   norm  input_size  layer_size  num_layers  weight_decay  \\\n",
-      "15        C  False         768         768           3          0.01   \n",
-      "\n",
-      "    patience  min_delta  device  \n",
-      "15         3          0  cuda:0  \n"
-     ]
-    }
-   ],
-=======
-   "execution_count": null,
-   "metadata": {},
-   "outputs": [],
->>>>>>> d0d205a8
+   "execution_count": null,
+   "metadata": {},
+   "outputs": [],
    "source": [
     "# results_df = pd.read_csv(results_filename)\n",
     "results_df = pd.read_csv(\"output/val_results_cola_20231127_144951.csv\")\n",
